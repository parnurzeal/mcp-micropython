--- conflicted
+++ resolved
@@ -158,15 +158,10 @@
 
     # Wi-Fi Configuration (only used if RUN_WIFI_SERVER is True)
     # IMPORTANT: Replace with your actual Wi-Fi credentials if using Wi-Fi server
-<<<<<<< HEAD
-    WIFI_SSID = "Pixel_7726"
-    WIFI_PASSWORD = "Aqianqian789"
-=======
     # WIFI_SSID = "🌞AsaHome🏠"
     # WIFI_PASSWORD = "happywifehappylife"
     WIFI_SSID = "Pixel_A"
     WIFI_PASSWORD = "94899604"
->>>>>>> 8d019fd8
     MCP_SERVER_PORT = 8080  # Default port for Wi-Fi server, can be changed
 
     # Setup registries (common for both server types)
